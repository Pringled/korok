--- conflicted
+++ resolved
@@ -7,15 +7,13 @@
 from model2vec import StaticModel
 from vicinity import Backend, Metric, Vicinity
 
-<<<<<<< HEAD
 # We need to import these classes to check if they are installed
 if TYPE_CHECKING:
     import bm25s
     from bm25s import BM25S
     import ranx
-=======
+    
 from korok.rerankers import CrossEncoderReranker
->>>>>>> b3f4ee0a
 
 
 class Pipeline:
@@ -23,22 +21,16 @@
         self,
         encoder: StaticModel,
         vicinity: Vicinity,
-<<<<<<< HEAD
         bm25s: "BM25S" | None = None
-=======
         reranker: CrossEncoderReranker | None = None,
->>>>>>> b3f4ee0a
     ) -> None:
         """
         Initialize a Pipeline instance.
 
         :param encoder: The encoder used to encode the items.
         :param vicinity: The vicinity object used to find nearest neighbors.
-<<<<<<< HEAD
         :param bm25s: The BM25S object used for keyword search.
-=======
         :param reranker: The reranker used to rerank the results (optional).
->>>>>>> b3f4ee0a
         """
         self.encoder = encoder
         self.vicinity = vicinity
@@ -66,11 +58,8 @@
         cls,
         texts: list[str],
         encoder: StaticModel,
-<<<<<<< HEAD
         hybrid: bool = False,
-=======
         reranker: CrossEncoderReranker | None = None,
->>>>>>> b3f4ee0a
         **kwargs: Any,
     ) -> Pipeline:
         """
@@ -90,15 +79,15 @@
             metric=Metric.COSINE,
             **kwargs,
         )
-<<<<<<< HEAD
+
         # If hybrid is enabled, we need to fit the BM25S model
         if hybrid:
             bm25 = bm25s.BM25S()
             corpus_tokens = bm25s.tokenize(texts, stopwords="en")
             bm25.index(corpus_tokens)
-            return cls(encoder=encoder, vicinity=vicinity, bm25s=bm25)
+            return cls(encoder=encoder, vicinity=vicinity, bm25s=bm25, reranker=reranker)
         
-        return cls(encoder=encoder, vicinity=vicinity)
+        return cls(encoder=encoder, vicinity=vicinity, reranker=reranker)
     
     def _fuse_results(self, 
                       texts: list[str],
@@ -130,9 +119,8 @@
             for run in results.values()
         ]
         return results
-=======
-        return cls(encoder=encoder, vicinity=vicinity, reranker=reranker)
->>>>>>> b3f4ee0a
+      
+        
 
     def query(
         self,
@@ -150,18 +138,14 @@
         vectors = self.encoder.encode(texts, show_progressbar=True)
         results = self.vicinity.query(vectors, k)
 
-<<<<<<< HEAD
         # If the BM25S model is enabled, we need to fuse the results
         if self.bm25 is not None:
             query_tokens = self.bm25s.tokenize(texts)
             bm25_results = self.bm25.retrieve(query_tokens, k)
             results = self._fuse_results(texts, results, bm25_results)
 
-        return results
-
-=======
         # Apply reranker if available
         if self.reranker is not None:
             results = self.reranker(texts, results)
         return results
->>>>>>> b3f4ee0a
+
